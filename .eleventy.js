const { DateTime } = require("luxon");
const pluginRss = require("@11ty/eleventy-plugin-rss");
const pluginSyntaxHighlight = require("@11ty/eleventy-plugin-syntaxhighlight");

module.exports = function(eleventyConfig) {
  eleventyConfig.addPlugin(pluginRss);
  eleventyConfig.addPlugin(pluginSyntaxHighlight);

  eleventyConfig.addLayoutAlias("post", "layouts/post.njk");

  eleventyConfig.addFilter("readableDate", dateObj => {
    return DateTime.fromJSDate(dateObj).toFormat("dd LLL yyyy");
  });

<<<<<<< HEAD
  // Get the first `n` elements of a collection.
  eleventyConfig.addFilter("head", (array, n) => {
    return array.slice(0, n);
=======
  // https://html.spec.whatwg.org/multipage/common-microsyntaxes.html#valid-date-string
  eleventyConfig.addFilter('htmlDateString', (dateObj) => {
    return DateTime.fromJSDate(dateObj).toFormat('yyyy-LL-dd');
>>>>>>> 127050c8
  });

  // only content in the `posts/` directory
  eleventyConfig.addCollection("posts", function(collection) {
    return collection.getAllSorted().filter(function(item) {
      return item.inputPath.startsWith('./posts');
    });
  });

  eleventyConfig.addCollection("tagList", require("./_11ty/getTagList"));

  eleventyConfig.addPassthroughCopy("img");
  eleventyConfig.addPassthroughCopy("css");

  /* Markdown Plugins */
  let markdownIt = require("markdown-it");
  let markdownItAnchor = require("markdown-it-anchor");
  let options = {
    html: true,
    breaks: true,
    linkify: true
  };
  let opts = {
    permalink: true,
    permalinkClass: "direct-link",
    permalinkSymbol: "#"
  };

  eleventyConfig.setLibrary("md", markdownIt(options)
    .use(markdownItAnchor, opts)
  );

  return {
    templateFormats: [
      "md",
      "njk",
      "html"
    ],

    // If your site lives in a different subdirectory, change this.
    // Leading or trailing slashes are all normalized away, so don’t worry about it.
    // If you don’t have a subdirectory, use "" or "/" (they do the same thing)
    // This is only used for URLs (it does not affect your file structure)
    pathPrefix: "/",

    markdownTemplateEngine: "liquid",
    htmlTemplateEngine: "njk",
    dataTemplateEngine: "njk",
    passthroughFileCopy: true,
    dir: {
      input: ".",
      includes: "_includes",
      data: "_data",
      output: "_site"
    }
  };
};<|MERGE_RESOLUTION|>--- conflicted
+++ resolved
@@ -12,15 +12,14 @@
     return DateTime.fromJSDate(dateObj).toFormat("dd LLL yyyy");
   });
 
-<<<<<<< HEAD
   // Get the first `n` elements of a collection.
   eleventyConfig.addFilter("head", (array, n) => {
     return array.slice(0, n);
-=======
+  });
+
   // https://html.spec.whatwg.org/multipage/common-microsyntaxes.html#valid-date-string
   eleventyConfig.addFilter('htmlDateString', (dateObj) => {
     return DateTime.fromJSDate(dateObj).toFormat('yyyy-LL-dd');
->>>>>>> 127050c8
   });
 
   // only content in the `posts/` directory
